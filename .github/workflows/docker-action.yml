name: Docker CI

on:
  push:
    branches:
<<<<<<< HEAD
      - master
=======
      - 8.18
>>>>>>> 17ba8100
  pull_request:
    branches:
      - '**'

jobs:
  build:
    # the OS must be GNU/Linux to be able to use the docker-coq-action
    runs-on: ubuntu-latest
    strategy:
      matrix:
        image:
<<<<<<< HEAD
          - 'coqorg/coq:dev'
=======
          - 'coqorg/coq:8.18'
          - 'coqorg/coq:8.17'
          - 'coqorg/coq:8.16'
>>>>>>> 17ba8100
      fail-fast: false
    steps:
      - uses: actions/checkout@v3
      - uses: coq-community/docker-coq-action@v1
        with:
          opam_file: 'coq-coinduction.opam'
          custom_image: ${{ matrix.image }}


# See also:
# https://github.com/coq-community/docker-coq-action#readme
# https://github.com/erikmd/docker-coq-github-action-demo<|MERGE_RESOLUTION|>--- conflicted
+++ resolved
@@ -3,11 +3,8 @@
 on:
   push:
     branches:
-<<<<<<< HEAD
       - master
-=======
-      - 8.18
->>>>>>> 17ba8100
+      - 8.19
   pull_request:
     branches:
       - '**'
@@ -19,13 +16,8 @@
     strategy:
       matrix:
         image:
-<<<<<<< HEAD
           - 'coqorg/coq:dev'
-=======
-          - 'coqorg/coq:8.18'
-          - 'coqorg/coq:8.17'
-          - 'coqorg/coq:8.16'
->>>>>>> 17ba8100
+          - 'coqorg/coq:8.19'
       fail-fast: false
     steps:
       - uses: actions/checkout@v3
